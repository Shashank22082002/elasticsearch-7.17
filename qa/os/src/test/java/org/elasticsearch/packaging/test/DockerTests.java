--- conflicted
+++ resolved
@@ -1097,8 +1097,6 @@
     }
 
     /**
-<<<<<<< HEAD
-=======
      * Ensure that it is possible to apply CLI options when running the image.
      */
     public void test171AdditionalCliOptionsAreForwarded() throws Exception {
@@ -1116,7 +1114,6 @@
     }
 
     /**
->>>>>>> 9e9f19bc
      * Check that the UBI images has the correct license information in the correct place.
      */
     public void test200UbiImagesHaveLicenseDirectory() {
@@ -1213,7 +1210,7 @@
     /**
      * Check that readiness listener works
      */
-    public void testReadiness001() throws Exception {
+    public void test500Readiness() throws Exception {
         assertFalse(readinessProbe(9399));
         // Disabling security so we wait for green
         installation = runContainer(
