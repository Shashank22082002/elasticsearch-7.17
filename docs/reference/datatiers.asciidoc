[role="xpack"]
[[data-tiers]]
== Data tiers

A _data tier_ is a collection of nodes with the same data role that
typically share the same hardware profile:

* <<content-tier, Content tier>> nodes handle the indexing and query load for content such as a product catalog.
* <<hot-tier, Hot tier>> nodes handle the indexing load for timestamped data such as logs or metrics
and hold your most recent, most-frequently-accessed data.
* <<warm-tier, Warm tier>> nodes hold timestamped data that is accessed less-frequently
and rarely needs to be updated.
* <<cold-tier,Cold tier>> nodes hold timestamped data that is accessed
infrequently and not normally updated. To save space, you can keep
<<fully-mounted,fully mounted indices>> of
<<ilm-searchable-snapshot,{search-snaps}>> on the cold tier. These fully mounted
indices eliminate the need for replicas, reducing required disk space by
approximately 50% compared to the regular indices.
* <<frozen-tier, Frozen tier>> nodes hold timestamped data that is accessed 
rarely and never updated. The frozen tier stores <<partially-mounted,partially
mounted indices>> of <<ilm-searchable-snapshot,{search-snaps}>> exclusively.
This extends the storage capacity even further — by up to 20 times compared to
the warm tier. 

When you index documents directly to a specific index, they remain on content tier nodes indefinitely.

When you index documents to a data stream, they initially reside on hot tier nodes.
You can configure <<index-lifecycle-management, {ilm}>> ({ilm-init}) policies
to automatically transition your timestamped data through the hot, warm, and cold tiers
according to your performance, resiliency and data retention requirements.

[discrete]
[[content-tier]]
=== Content tier

// tag::content-tier[]
Data stored in the content tier is generally a collection of items such as a product catalog or article archive.
Unlike timestamped data, the value of the content remains relatively constant over time,
so it doesn't make sense to move it to a tier with different performance characteristics as it ages.
Content data typically has long data retention requirements, and you want to be able to retrieve
items quickly regardless of how old they are.

Content tier nodes are usually optimized for query performance--they prioritize processing power over IO throughput
so they can process complex searches and aggregations and return results quickly.
While they are also responsible for indexing, content data is generally not ingested at as high a rate
as timestamped data such as logs and metrics. From a resiliency perspective the indices in this
tier should be configured to use one or more replicas.

The content tier is required. System indices and other indices that aren't part
of a data stream are automatically allocated to the content tier.
// end::content-tier[]

[discrete]
[[hot-tier]]
=== Hot tier

<<<<<<< HEAD
The hot tier is the {es} entry point for timestamped data and holds your most-recent,
most-frequently-searched timestamped data.
=======
// tag::hot-tier[]
The hot tier is the {es} entry point for time series data and holds your most-recent,
most-frequently-searched time series data.
>>>>>>> 0b833503
Nodes in the hot tier need to be fast for both reads and writes,
which requires more hardware resources and faster storage (SSDs).
For resiliency, indices in the hot tier should be configured to use one or more replicas.

The hot tier is required. New indices that are part of a <<data-streams,
data stream>> are automatically allocated to the hot tier.
// end::hot-tier[]

[discrete]
[[warm-tier]]
=== Warm tier

<<<<<<< HEAD
Timestamped data can move to the warm tier once it is being queried less frequently
=======
// tag::warm-tier[]
Time series data can move to the warm tier once it is being queried less frequently
>>>>>>> 0b833503
than the recently-indexed data in the hot tier.
The warm tier typically holds data from recent weeks.
Updates are still allowed, but likely infrequent.
Nodes in the warm tier generally don't need to be as fast as those in the hot tier.
For resiliency, indices in the warm tier should be configured to use one or more replicas.
// end::warm-tier[]

[discrete]
[[cold-tier]]
=== Cold tier

<<<<<<< HEAD
When you no longer need to search timestamped data regularly, it can move from
=======
// tag::cold-tier[]
When you no longer need to search time series data regularly, it can move from
>>>>>>> 0b833503
the warm tier to the cold tier. While still searchable, this tier is typically
optimized for lower storage costs rather than search speed.

For better storage savings, you can keep <<fully-mounted,fully mounted indices>>
of <<ilm-searchable-snapshot,{search-snaps}>> on the cold tier. Unlike regular
indices, these fully mounted indices don't require replicas for reliability. In
the event of a failure, they can recover data from the underlying snapshot
instead. This potentially halves the local storage needed for the data. A
snapshot repository is required to use fully mounted indices in the cold tier.
Fully mounted indices are read-only.

Alternatively, you can use the cold tier to store regular indices with replicas instead
of using {search-snaps}. This lets you store older data on less expensive hardware
but doesn't reduce required disk space compared to the warm tier.
// end::cold-tier[]

[discrete]
[[frozen-tier]]
=== Frozen tier

// tag::frozen-tier[]
Once data is no longer being queried, or being queried rarely, it may move from
the cold tier to the frozen tier where it stays for the rest of its life.

The frozen tier requires a snapshot repository.
The frozen tier uses <<partially-mounted,partially mounted indices>> to store
and load data from a snapshot repository. This reduces local storage and
operating costs while still letting you search frozen data. Because {es} must
sometimes fetch frozen data from the snapshot repository, searches on the frozen
tier are typically slower than on the cold tier.
// end::frozen-tier[]

[discrete]
[[configure-data-tiers-cloud]]
=== Configure data tiers on {ess} or {ece}

The default configuration for an {ecloud} deployment includes a shared tier for
hot and content data. This tier is required and can't be removed.

To add a warm, cold, or frozen tier when you create a deployment:

. On the **Create deployment** page, click **Advanced Settings**.

. Click **+ Add capacity** for any data tiers to add.

. Click **Create deployment** at the bottom of the page to save your changes.

[role="screenshot"]
image::images/data-tiers/ess-advanced-config-data-tiers.png[{ecloud}'s deployment Advanced configuration page,align=center]

To add a data tier to an existing deployment:

. Log in to the {ess-console}[{ecloud} console].

. On the **Deployments** page, select your deployment.

. In your deployment menu, select **Edit**.

. Click **+ Add capacity** for any data tiers to add.

. Click **Save** at the bottom of the page to save your changes.


To remove a data tier, refer to {cloud}/ec-disable-data-tier.html[Disable a data
tier].

[discrete]
[[configure-data-tiers-on-premise]]
=== Configure data tiers for self-managed deployments

For self-managed deployments, each node's <<data-node,data role>> is configured
in `elasticsearch.yml`. For example, the highest-performance nodes in a cluster
might be assigned to both the hot and content tiers:

[source,yaml]
----
node.roles: ["data_hot", "data_content"]
----

NOTE: We recommend you use <<data-frozen-node,dedicated nodes>> in the frozen
tier.

[discrete]
[[data-tier-allocation]]
=== Data tier index allocation

When you create an index, by default {es} sets
<<tier-preference-allocation-filter, `index.routing.allocation.include._tier_preference`>>
to `data_content` to automatically allocate the index shards to the content tier.

When {es} creates an index as part of a <<data-streams, data stream>>,
by default {es} sets
<<tier-preference-allocation-filter, `index.routing.allocation.include._tier_preference`>>
to `data_hot` to automatically allocate the index shards to the hot tier.

You can explicitly set `index.routing.allocation.include._tier_preference`
to opt out of the default tier-based allocation.

[discrete]
[[data-tier-migration]]
=== Automatic data tier migration

{ilm-init} automatically transitions managed
indices through the available data tiers using the <<ilm-migrate, migrate>> action.
By default, this action is automatically injected in every phase.
You can explicitly specify the migrate action with `"enabled": false` to disable automatic migration,
for example, if you're using the <<ilm-allocate, allocate action>> to manually
specify allocation rules.<|MERGE_RESOLUTION|>--- conflicted
+++ resolved
@@ -54,14 +54,9 @@
 [[hot-tier]]
 === Hot tier
 
-<<<<<<< HEAD
+// tag::hot-tier[]
 The hot tier is the {es} entry point for timestamped data and holds your most-recent,
-most-frequently-searched timestamped data.
-=======
-// tag::hot-tier[]
-The hot tier is the {es} entry point for time series data and holds your most-recent,
 most-frequently-searched time series data.
->>>>>>> 0b833503
 Nodes in the hot tier need to be fast for both reads and writes,
 which requires more hardware resources and faster storage (SSDs).
 For resiliency, indices in the hot tier should be configured to use one or more replicas.
@@ -74,12 +69,8 @@
 [[warm-tier]]
 === Warm tier
 
-<<<<<<< HEAD
+// tag::warm-tier[]
 Timestamped data can move to the warm tier once it is being queried less frequently
-=======
-// tag::warm-tier[]
-Time series data can move to the warm tier once it is being queried less frequently
->>>>>>> 0b833503
 than the recently-indexed data in the hot tier.
 The warm tier typically holds data from recent weeks.
 Updates are still allowed, but likely infrequent.
@@ -91,12 +82,8 @@
 [[cold-tier]]
 === Cold tier
 
-<<<<<<< HEAD
+// tag::cold-tier[]
 When you no longer need to search timestamped data regularly, it can move from
-=======
-// tag::cold-tier[]
-When you no longer need to search time series data regularly, it can move from
->>>>>>> 0b833503
 the warm tier to the cold tier. While still searchable, this tier is typically
 optimized for lower storage costs rather than search speed.
 
