[role="xpack"]
[testenv="basic"]
[[eql-search]]
== Run an EQL search

experimental::[]

To start using EQL in {es}, first ensure your event data meets
<<eql-requirements,EQL requirements>>. You can then use the <<eql-search-api,EQL
search API>> to search event data stored in one or more {es} indices.

.*Example*
[%collapsible]
====
To get started, ingest or add the data to an {es} index.

The following <<docs-bulk,bulk API>> request adds some example log data to the
`sec_logs` index. This log data follows the {ecs-ref}[Elastic Common Schema
(ECS)].

[source,console]
----
PUT /sec_logs/_bulk?refresh
{"index":{"_index" : "sec_logs", "_id" : "1"}}
{ "@timestamp": "2020-12-06T11:04:05.000Z", "agent": { "id": "8a4f500d" }, "event": { "category": "process" }, "process": { "name": "cmd.exe", "path": "C:\\Windows\\System32\\cmd.exe" } }
{"index":{"_index" : "sec_logs", "_id" : "2"}}
{ "@timestamp": "2020-12-06T11:04:07.000Z", "agent": { "id": "8a4f500d" }, "event": { "category": "file" }, "file": { "accessed": "2020-12-07T11:07:08.000Z", "name": "cmd.exe", "path": "C:\\Windows\\System32\\cmd.exe", "type": "file", "size": 16384 }, "process": { "name": "cmd.exe", "path": "C:\\Windows\\System32\\cmd.exe" } }
{"index":{"_index" : "sec_logs", "_id" : "3"}}
{ "@timestamp": "2020-12-07T11:06:07.000Z", "agent": { "id": "8a4f500d" }, "event": { "category": "process" }, "process": { "name": "cmd.exe", "path": "C:\\Windows\\System32\\cmd.exe" } }
{"index":{"_index" : "sec_logs", "_id" : "4"}}
{ "@timestamp": "2020-12-07T11:07:08.000Z", "agent": { "id": "8a4f500d" }, "event": { "category": "file" }, "file": { "accessed": "2020-12-07T11:07:08.000Z", "name": "cmd.exe", "path": "C:\\Windows\\System32\\cmd.exe", "type": "file", "size": 16384 }, "process": { "name": "cmd.exe", "path": "C:\\Windows\\System32\\cmd.exe" } }
{"index":{"_index" : "sec_logs", "_id" : "5"}}
{ "@timestamp": "2020-12-07T11:07:09.000Z", "agent": { "id": "8a4f500d" }, "event": { "category": "process" }, "process": { "name": "regsvr32.exe", "path": "C:\\Windows\\System32\\regsvr32.exe" } }
----
// TESTSETUP

[TIP]
=====
You also can set up {beats-ref}/getting-started.html[{beats}], such as
{auditbeat-ref}/auditbeat-getting-started.html[{auditbeat}] or
{winlogbeat-ref}/winlogbeat-getting-started.html[{winlogbeat}], to automatically
send and index your event data in {es}. See
{beats-ref}/getting-started.html[Getting started with {beats}].
=====

You can now use the EQL search API to search this index using an EQL query.

The following request searches the `sec_logs` index using the EQL query
specified in the `query` parameter. The EQL query matches events with an
`event.category` of `process` that have a `process.name` of `cmd.exe`.

[source,console]
----
GET /sec_logs/_eql/search
{
  "query": """
    process where process.name == "cmd.exe"
  """
}
----

Because the `sec_log` index follows the ECS, you don't need to specify the
required <<eql-required-fields,event category or timestamp>> fields. The request
uses the `event.category` and `@timestamp` fields by default.

The API returns the following response containing the matching events. Events
in the response are sorted by timestamp, converted to milliseconds since the
https://en.wikipedia.org/wiki/Unix_time[Unix epoch], in ascending order.

[source,console-result]
----
{
  "is_partial": false,
  "is_running": false,
  "took": 60,
  "timed_out": false,
  "hits": {
    "total": {
      "value": 2,
      "relation": "eq"
    },
    "events": [
      {
        "_index": "sec_logs",
        "_id": "1",
        "_score": null,
        "_source": {
          "@timestamp": "2020-12-06T11:04:05.000Z",
          "agent": {
            "id": "8a4f500d"
          },
          "event": {
            "category": "process"
          },
          "process": {
            "name": "cmd.exe",
            "path": "C:\\Windows\\System32\\cmd.exe"
          }
        },
        "sort": [
          1607252645000
        ]
      },
      {
        "_index": "sec_logs",
        "_id": "3",
        "_score": null,
        "_source": {
          "@timestamp": "2020-12-07T11:06:07.000Z",
          "agent": {
            "id": "8a4f500d"
          },
          "event": {
            "category": "process"
          },
          "process": {
            "name": "cmd.exe",
            "path": "C:\\Windows\\System32\\cmd.exe"
          }
        },
        "sort": [
          1607339167000
        ]
      }
    ]
  }
}
----
// TESTRESPONSE[s/"took": 60/"took": $body.took/]
====

[discrete]
[[eql-search-specify-event-category-field]]
=== Specify an event category field

The EQL search API uses `event.category` as the required
<<eql-required-fields,event category field>> by default. You can use the
`event_category_field` parameter to specify another event category field.

.*Example*
[%collapsible]
====
The following request specifies `file.type` as the event category
field.

[source,console]
----
GET /sec_logs/_eql/search
{
   "event_category_field": "file.type",
  "query": """
    file where agent.id == "8a4f500d"
  """
}
----
====

[discrete]
[[eql-search-specify-timestamp-field]]
=== Specify a timestamp field

The EQL search API uses `@timestamp` as the required <<eql-required-fields,event
timestamp field>> by default. You can use the `timestamp_field` parameter to
specify another timestamp field.

.*Example*
[%collapsible]
====
The following request specifies `file.accessed` as the event
timestamp field.

[source,console]
----
GET /sec_logs/_eql/search
{
  "timestamp_field": "file.accessed",
  "query": """
    file where (file.size > 1 and file.type == "file")
  """
}
----
====

[discrete]
[[eql-search-filter-query-dsl]]
=== Filter using query DSL

You can use the EQL search API's `filter` parameter to specify an additional
query using <<query-dsl,query DSL>>. This query filters the documents on which
the EQL query runs.

.*Example*
[%collapsible]
====
The following request uses a `range` query to filter the `sec_logs`
index down to only documents with a `file.size` value greater than `1` but less
than `1000000` bytes. The EQL query in `query` parameter then runs on these
filtered documents.

[source,console]
----
GET /sec_logs/_eql/search
{
  "filter": {
    "range" : {
      "file.size" : {
        "gte" : 1,
        "lte" : 1000000
      }
    }
  },
  "query": """
    file where (file.type == "file" and file.name == "cmd.exe")
  """
}
----
====

[discrete]
<<<<<<< HEAD
[[eql-search-async]]
=== Run an async EQL search

EQL searches in {es} are designed to run on large volumes of data quickly,
often returning results in milliseconds. Because of this, the EQL search API
runs _synchronous_ searches by default. This means the search request
blocks other requests and waits for complete results before returning a
response.

However, complete results can take longer for searches across:

* <<frozen-indices,Frozen indices>>
* <<modules-cross-cluster-search,Multiple clusters>>
* Many shards

To avoid long waits, you can use the EQL search API's
`wait_for_completion_timeout` parameter to run an _asynchronous_, or _async_,
search.

Set the `wait_for_completion_timeout` parameter to a duration you'd like to wait
for complete search results. If the search request does not finish within this
period, the search becomes an async search. The EQL search
API returns a response that includes:

* A search ID, which can be used to monitor the progress of the async search and
  retrieve complete results when it finishes.
* An `is_partial` value of `true`, indicating the response does not contain
  complete search results.
* An `is_running` value of `true`, indicating the search is async and ongoing.

The async search continues to run in the background without blocking
other requests.

[%collapsible]
.*Example*
====
The following request searches the `frozen_sec_logs` index, which has been
<<frozen-indices,frozen>> for storage and is rarely searched.

Because searches on frozen indices are expected to take longer to complete, the
request contains a `wait_for_completion_timeout` query parameter value of `2s`
(two seconds).

If the request does not return complete results in two seconds, the search
becomes an async search and a search ID is returned.

[source,console]
----
GET /frozen_sec_logs/_eql/search
{
  "wait_for_completion_timeout": "2s",
  "query": """
    process where process.name == "cmd.exe"
  """
}
----
// TEST[s/frozen_sec_logs/sec_logs/]
// TEST[s/"wait_for_completion_timeout": "2s"/"wait_for_completion_timeout": "2s"/]

After two seconds, the request returns the following response.

[source,console-result]
----
{
  "id": "FmNJRUZ1YWZCU3dHY1BIOUhaenVSRkEaaXFlZ3h4c1RTWFNocDdnY2FSaERnUTozNDE=",
  "is_partial": true,
  "is_running": true,
  "took": 2000,
  "timed_out": false,
  "hits": {
    "total": {
      "value": 2,
      "relation": "eq"
    },
    "events": [
      {
        "_index": "frozen_sec_logs",
        "_id": "1",
        "_score": null,
        "_source": {
          "@timestamp": "2020-12-06T11:04:05.000Z",
          "agent": {
            "id": "8a4f500d"
          },
          "event": {
            "category": "process"
          },
          "process": {
            "name": "cmd.exe",
            "path": "C:\\Windows\\System32\\cmd.exe"
          }
        },
        "sort": [
          1607252645000
        ]
      },
      {
        "_index": "frozen_sec_logs",
        "_id": "3",
        "_score": null,
        "_source": {
          "@timestamp": "2020-12-07T11:06:07.000Z",
          "agent": {
            "id": "8a4f500d"
          },
          "event": {
            "category": "process"
          },
          "process": {
            "name": "cmd.exe",
            "path": "C:\\Windows\\System32\\cmd.exe"
          }
        },
        "sort": [
          1607339167000
        ]
      }
    ]
  }
}
----
// TESTRESPONSE[s/FmNJRUZ1YWZCU3dHY1BIOUhaenVSRkEaaXFlZ3h4c1RTWFNocDdnY2FSaERnUTozNDE=/$body.id/]
// TESTRESPONSE[s/"is_partial": true/"is_partial": $body.is_partial/]
// TESTRESPONSE[s/"is_running": true/"is_running": $body.is_running/]
// TESTRESPONSE[s/"took": 2000/"took": $body.took/]
// TESTRESPONSE[s/"_index": "frozen_sec_logs"/"_index": "sec_logs"/]
====

[discrete]
[[eql-search-store-async-eql-search]]
=== Change the search retention period

By default, the EQL search API only stores async searches and their results for
five days. After this period, any ongoing searches or saved results are deleted.

You can use the `keep_alive` parameter to change the duration of this period.

[%collapsible]
.*Example*
====
In the following EQL search API request, the `keep_alive` parameter is `2d` (two
days). This means that if the search becomes async, its results
are stored on the cluster for two days. After two days, the async
search and its results are deleted, even if it's still ongoing.

[source,console]
----
GET /sec_logs/_eql/search
{
  "keep_alive": "2d",
  "wait_for_completion_timeout": "2s",
  "query": """
    process where process.name == "cmd.exe"
  """
}
----
====

[discrete]
[[eql-search-store-sync-eql-search]]
=== Store synchronous EQL searches

By default, the EQL search API only stores async searches that cannot be
completed within the period set by the `wait_for_completion_timeout` parameter.

To save the results of searches that complete during this period, set the
`keep_on_completion` parameter to `true`. Note these saved searches are still
subject to the storage retention period set by the `keep_alive` parameter.

[%collapsible]
.*Example*
====
In the following EQL search API request, the `keep_on_completion` parameter is
`true`. This means the search results are stored on the cluster, even if
the search completes within the `2s` (two-second) period set by the
`wait_for_completion_timeout` parameter.
=======
[[eql-search-case-sensitive]]
=== Run a case-sensitive EQL search

By default, matching for EQL queries is case-insensitive. You can use the EQL
search API's `case_sensitive` parameter to toggle case sensitivity on or off.

.*Example*
[%collapsible]
====
The following search request contains a query that matches `process` events
with a `process.path` containing `System32`.

Because the `case_sensitive` parameter is `true`, this query only matches
`process.path` values containing `System32` with the exact same capitalization.
A `process.path` value containing `system32` or `SYSTEM32` would not match this
query.
>>>>>>> 500a7261

[source,console]
----
GET /sec_logs/_eql/search
{
<<<<<<< HEAD
  "keep_on_completion": true,
  "wait_for_completion_timeout": "2s",
  "query": """
    process where process.name == "cmd.exe"
=======
  "case_sensitive": true,
  "query": """
    process where stringContains(process.path, "System32")
>>>>>>> 500a7261
  """
}
----
====<|MERGE_RESOLUTION|>--- conflicted
+++ resolved
@@ -217,7 +217,6 @@
 ====
 
 [discrete]
-<<<<<<< HEAD
 [[eql-search-async]]
 === Run an async EQL search
 
@@ -394,7 +393,22 @@
 `true`. This means the search results are stored on the cluster, even if
 the search completes within the `2s` (two-second) period set by the
 `wait_for_completion_timeout` parameter.
-=======
+
+[source,console]
+----
+GET /sec_logs/_eql/search
+{
+  "keep_on_completion": true,
+  "wait_for_completion_timeout": "2s",
+  "query": """
+    process where process.name == "cmd.exe"
+  """
+}
+----
+====
+
+
+[discrete]
 [[eql-search-case-sensitive]]
 === Run a case-sensitive EQL search
 
@@ -411,22 +425,15 @@
 `process.path` values containing `System32` with the exact same capitalization.
 A `process.path` value containing `system32` or `SYSTEM32` would not match this
 query.
->>>>>>> 500a7261
-
-[source,console]
-----
-GET /sec_logs/_eql/search
-{
-<<<<<<< HEAD
+
+[source,console]
+----
+GET /sec_logs/_eql/search
+{
   "keep_on_completion": true,
-  "wait_for_completion_timeout": "2s",
-  "query": """
-    process where process.name == "cmd.exe"
-=======
   "case_sensitive": true,
   "query": """
     process where stringContains(process.path, "System32")
->>>>>>> 500a7261
   """
 }
 ----
