/*
 * Copyright Elasticsearch B.V. and/or licensed to Elasticsearch B.V. under one
 * or more contributor license agreements. Licensed under the Elastic License
 * 2.0 and the Server Side Public License, v 1; you may not use this file except
 * in compliance with, at your election, the Elastic License 2.0 or the Server
 * Side Public License, v 1.
 */
package org.elasticsearch.action.admin.indices.create;

import org.apache.logging.log4j.LogManager;
import org.apache.logging.log4j.Logger;
import org.elasticsearch.ResourceAlreadyExistsException;
import org.elasticsearch.action.ActionListener;
import org.elasticsearch.action.ActionType;
import org.elasticsearch.action.admin.indices.alias.Alias;
import org.elasticsearch.action.support.ActionFilters;
import org.elasticsearch.action.support.ActiveShardCount;
import org.elasticsearch.action.support.ActiveShardsObserver;
import org.elasticsearch.action.support.AutoCreateIndex;
import org.elasticsearch.action.support.master.TransportMasterNodeAction;
import org.elasticsearch.cluster.ClusterState;
import org.elasticsearch.cluster.ClusterStateAckListener;
import org.elasticsearch.cluster.ClusterStateTaskConfig;
import org.elasticsearch.cluster.ClusterStateTaskExecutor;
import org.elasticsearch.cluster.ClusterStateTaskListener;
import org.elasticsearch.cluster.block.ClusterBlockException;
import org.elasticsearch.cluster.block.ClusterBlockLevel;
import org.elasticsearch.cluster.metadata.ComposableIndexTemplate;
import org.elasticsearch.cluster.metadata.IndexNameExpressionResolver;
import org.elasticsearch.cluster.metadata.Metadata;
import org.elasticsearch.cluster.metadata.MetadataCreateDataStreamService;
import org.elasticsearch.cluster.metadata.MetadataCreateDataStreamService.CreateDataStreamClusterStateUpdateRequest;
import org.elasticsearch.cluster.metadata.MetadataCreateIndexService;
import org.elasticsearch.cluster.metadata.MetadataIndexTemplateService;
import org.elasticsearch.cluster.node.DiscoveryNode;
import org.elasticsearch.cluster.routing.allocation.AllocationService;
import org.elasticsearch.cluster.routing.allocation.allocator.AllocationActionMultiListener;
import org.elasticsearch.cluster.service.ClusterService;
import org.elasticsearch.common.Priority;
import org.elasticsearch.common.inject.Inject;
import org.elasticsearch.common.settings.Settings;
import org.elasticsearch.common.util.Maps;
import org.elasticsearch.core.TimeValue;
import org.elasticsearch.index.IndexNotFoundException;
import org.elasticsearch.indices.SystemDataStreamDescriptor;
import org.elasticsearch.indices.SystemIndexDescriptor;
import org.elasticsearch.indices.SystemIndices;
import org.elasticsearch.tasks.Task;
import org.elasticsearch.threadpool.ThreadPool;
import org.elasticsearch.transport.TransportService;

import java.util.Map;
import java.util.Objects;
import java.util.Set;

import static org.elasticsearch.cluster.metadata.IndexMetadata.SETTING_INDEX_HIDDEN;
import static org.elasticsearch.cluster.routing.allocation.allocator.AllocationActionListener.rerouteCompletionIsNotRequired;

/**
 * Api that auto creates an index or data stream that originate from requests that write into an index that doesn't yet exist.
 */
public final class AutoCreateAction extends ActionType<CreateIndexResponse> {

    private static final Logger logger = LogManager.getLogger(AutoCreateAction.class);

    public static final AutoCreateAction INSTANCE = new AutoCreateAction();
    public static final String NAME = "indices:admin/auto_create";

    private AutoCreateAction() {
        super(NAME, CreateIndexResponse::new);
    }

    public static final class TransportAction extends TransportMasterNodeAction<CreateIndexRequest, CreateIndexResponse> {

        private final ActiveShardsObserver activeShardsObserver;
        private final MetadataCreateIndexService createIndexService;
        private final MetadataCreateDataStreamService metadataCreateDataStreamService;
        private final AutoCreateIndex autoCreateIndex;
        private final SystemIndices systemIndices;

        private final ClusterStateTaskExecutor<CreateIndexTask> executor;

        @Inject
        public TransportAction(
            TransportService transportService,
            ClusterService clusterService,
            ThreadPool threadPool,
            ActionFilters actionFilters,
            IndexNameExpressionResolver indexNameExpressionResolver,
            MetadataCreateIndexService createIndexService,
            MetadataCreateDataStreamService metadataCreateDataStreamService,
            AutoCreateIndex autoCreateIndex,
            SystemIndices systemIndices,
            AllocationService allocationService
        ) {
            super(
                NAME,
                transportService,
                clusterService,
                threadPool,
                actionFilters,
                CreateIndexRequest::new,
                indexNameExpressionResolver,
                CreateIndexResponse::new,
                ThreadPool.Names.SAME
            );
            this.systemIndices = systemIndices;
            this.activeShardsObserver = new ActiveShardsObserver(clusterService, threadPool);
            this.createIndexService = createIndexService;
            this.metadataCreateDataStreamService = metadataCreateDataStreamService;
            this.autoCreateIndex = autoCreateIndex;
            this.executor = batchExecutionContext -> {
                final var listener = new AllocationActionMultiListener<CreateIndexResponse>();
                final var taskContexts = batchExecutionContext.taskContexts();
                final Map<CreateIndexRequest, String> successfulRequests = Maps.newMapWithExpectedSize(taskContexts.size());
                ClusterState state = batchExecutionContext.initialState();
                for (final var taskContext : taskContexts) {
                    final var task = taskContext.getTask();
<<<<<<< HEAD
                    try {
                        state = task.execute(state, successfulRequests, taskContext, listener);
=======
                    try (var ignored = taskContext.captureResponseHeaders()) {
                        state = task.execute(state, successfulRequests, taskContext);
>>>>>>> 189f279b
                        assert successfulRequests.containsKey(task.request);
                    } catch (Exception e) {
                        taskContext.onFailure(e);
                    }
                }
                if (state != batchExecutionContext.initialState()) {
                    state = allocationService.reroute(state, "auto-create", listener.reroute());
                } else {
                    listener.noRerouteNeeded();
                }
                return state;
            };
        }

        @Override
        protected void masterOperation(
            Task task,
            CreateIndexRequest request,
            ClusterState state,
            ActionListener<CreateIndexResponse> listener
        ) {
            clusterService.submitStateUpdateTask(
                "auto create [" + request.index() + "]",
                new CreateIndexTask(request, listener),
                ClusterStateTaskConfig.build(Priority.URGENT, request.masterNodeTimeout()),
                executor
            );
        }

        @Override
        protected ClusterBlockException checkBlock(CreateIndexRequest request, ClusterState state) {
            return state.blocks().indexBlockedException(ClusterBlockLevel.METADATA_WRITE, request.index());
        }

        private final class CreateIndexTask implements ClusterStateTaskListener {
            private final CreateIndexRequest request;
            private final ActionListener<CreateIndexResponse> listener;

            private CreateIndexTask(CreateIndexRequest request, ActionListener<CreateIndexResponse> listener) {
                this.request = request;
                this.listener = listener;
            }

            @Override
            public void onFailure(Exception e) {
                listener.onFailure(e);
            }

            @Override
            public void clusterStateProcessed(ClusterState oldState, ClusterState newState) {
                assert false : "should not be called";
            }

            private ClusterStateAckListener getAckListener(
                String indexName,
                AllocationActionMultiListener<CreateIndexResponse> allocationActionMultiListener
            ) {
                return new ClusterStateAckListener() {
                    @Override
                    public boolean mustAck(DiscoveryNode discoveryNode) {
                        return true;
                    }

                    @Override
                    public void onAllNodesAcked() {
                        activeShardsObserver.waitForActiveShards(
                            new String[] { indexName },
                            ActiveShardCount.DEFAULT,
                            request.timeout(),
                            shardsAcked -> allocationActionMultiListener.delay(listener)
                                .onResponse(new CreateIndexResponse(true, shardsAcked, indexName)),
                            listener::onFailure
                        );
                    }

                    @Override
                    public void onAckFailure(Exception e) {
                        allocationActionMultiListener.delay(listener).onResponse(new CreateIndexResponse(false, false, indexName));
                    }

                    @Override
                    public void onAckTimeout() {
                        allocationActionMultiListener.delay(listener).onResponse(new CreateIndexResponse(false, false, indexName));
                    }

                    @Override
                    public TimeValue ackTimeout() {
                        return request.ackTimeout();
                    }
                };
            }

            /**
             * @param successfulRequests Cache of successful requests executed by this batch, to avoid failing duplicate requests with a
             *                           {@link ResourceAlreadyExistsException}. If this method executes a request it should update this
             *                           map.
             */
            ClusterState execute(
                ClusterState currentState,
                Map<CreateIndexRequest, String> successfulRequests,
                ClusterStateTaskExecutor.TaskContext<CreateIndexTask> taskContext,
                AllocationActionMultiListener<CreateIndexResponse> allocationActionMultiListener
            ) throws Exception {
                final var previousIndexName = successfulRequests.get(request);
                if (previousIndexName != null) {
                    taskContext.success(getAckListener(previousIndexName, allocationActionMultiListener));
                    return currentState;
                }

                final SystemDataStreamDescriptor dataStreamDescriptor = systemIndices.validateDataStreamAccess(
                    request.index(),
                    threadPool.getThreadContext()
                );
                final boolean isSystemDataStream = dataStreamDescriptor != null;
                final boolean isSystemIndex = isSystemDataStream == false && systemIndices.isSystemIndex(request.index());
                final ComposableIndexTemplate template = resolveTemplate(request, currentState.metadata());
                final boolean isDataStream = isSystemIndex == false
                    && (isSystemDataStream || (template != null && template.getDataStreamTemplate() != null));

                if (isDataStream) {
                    // This expression only evaluates to true when the argument is non-null and false
                    if (isSystemDataStream == false && Boolean.FALSE.equals(template.getAllowAutoCreate())) {
                        throw new IndexNotFoundException(
                            "composable template " + template.indexPatterns() + " forbids index auto creation"
                        );
                    }

                    CreateDataStreamClusterStateUpdateRequest createRequest = new CreateDataStreamClusterStateUpdateRequest(
                        request.index(),
                        dataStreamDescriptor,
                        request.masterNodeTimeout(),
                        request.timeout(),
                        false
                    );
                    assert createRequest.performReroute() == false
                        : "rerouteCompletionIsNotRequired() assumes reroute is not called by underlying service";
                    ClusterState clusterState = metadataCreateDataStreamService.createDataStream(
                        createRequest,
                        currentState,
                        rerouteCompletionIsNotRequired()
                    );

                    final var indexName = clusterState.metadata().dataStreams().get(request.index()).getIndices().get(0).getName();
                    taskContext.success(getAckListener(indexName, allocationActionMultiListener));
                    successfulRequests.put(request, indexName);
                    return clusterState;
                } else {
                    final var indexName = IndexNameExpressionResolver.resolveDateMathExpression(request.index());
                    if (isSystemIndex) {
                        if (indexName.equals(request.index()) == false) {
                            throw new IllegalStateException("system indices do not support date math expressions");
                        }
                    } else {
                        // This will throw an exception if the index does not exist and creating it is prohibited
                        final boolean shouldAutoCreate = autoCreateIndex.shouldAutoCreate(indexName, currentState);

                        if (shouldAutoCreate == false) {
                            // The index already exists.
                            taskContext.success(getAckListener(indexName, allocationActionMultiListener));
                            successfulRequests.put(request, indexName);
                            return currentState;
                        }
                    }

                    final SystemIndexDescriptor mainDescriptor = isSystemIndex ? systemIndices.findMatchingDescriptor(indexName) : null;
                    final boolean isManagedSystemIndex = mainDescriptor != null && mainDescriptor.isAutomaticallyManaged();

                    final CreateIndexClusterStateUpdateRequest updateRequest;

                    if (isManagedSystemIndex) {
                        final SystemIndexDescriptor descriptor = mainDescriptor.getDescriptorCompatibleWith(
                            currentState.nodes().getSmallestNonClientNodeVersion()
                        );
                        if (descriptor == null) {
                            final String message = mainDescriptor.getMinimumNodeVersionMessage("auto-create index");
                            logger.warn(message);
                            throw new IllegalStateException(message);
                        }

                        updateRequest = buildSystemIndexUpdateRequest(indexName, descriptor);
                    } else if (isSystemIndex) {
                        updateRequest = buildUpdateRequest(indexName);

                        if (Objects.isNull(request.settings())) {
                            updateRequest.settings(SystemIndexDescriptor.DEFAULT_SETTINGS);
                        } else if (false == request.settings().hasValue(SETTING_INDEX_HIDDEN)) {
                            updateRequest.settings(Settings.builder().put(request.settings()).put(SETTING_INDEX_HIDDEN, true).build());
                        } else if ("false".equals(request.settings().get(SETTING_INDEX_HIDDEN))) {
                            final String message = "Cannot auto-create system index [" + indexName + "] with [index.hidden] set to 'false'";
                            logger.warn(message);
                            throw new IllegalStateException(message);
                        }
                    } else {
                        updateRequest = buildUpdateRequest(indexName);
                    }

                    assert updateRequest.performReroute() == false
                        : "rerouteCompletionIsNotRequired() assumes reroute is not called by underlying service";
                    final var clusterState = createIndexService.applyCreateIndexRequest(
                        currentState,
                        updateRequest,
                        false,
                        rerouteCompletionIsNotRequired()
                    );
                    taskContext.success(getAckListener(indexName, allocationActionMultiListener));
                    successfulRequests.put(request, indexName);
                    return clusterState;
                }
            }

            private CreateIndexClusterStateUpdateRequest buildUpdateRequest(String indexName) {
                CreateIndexClusterStateUpdateRequest updateRequest = new CreateIndexClusterStateUpdateRequest(
                    request.cause(),
                    indexName,
                    request.index()
                ).ackTimeout(request.timeout()).performReroute(false).masterNodeTimeout(request.masterNodeTimeout());
                logger.debug("Auto-creating index {}", indexName);
                return updateRequest;
            }

            private CreateIndexClusterStateUpdateRequest buildSystemIndexUpdateRequest(String indexName, SystemIndexDescriptor descriptor) {
                String mappings = descriptor.getMappings();
                Settings settings = descriptor.getSettings();
                String aliasName = descriptor.getAliasName();

                // if we are writing to the alias name, we should create the primary index here
                String concreteIndexName = indexName.equals(aliasName) ? descriptor.getPrimaryIndex() : indexName;

                CreateIndexClusterStateUpdateRequest updateRequest = new CreateIndexClusterStateUpdateRequest(
                    request.cause(),
                    concreteIndexName,
                    request.index()
                ).ackTimeout(request.timeout()).masterNodeTimeout(request.masterNodeTimeout()).performReroute(false);

                updateRequest.waitForActiveShards(ActiveShardCount.ALL);

                if (mappings != null) {
                    updateRequest.mappings(mappings);
                }
                if (settings != null) {
                    updateRequest.settings(settings);
                }
                if (aliasName != null) {
                    Alias systemAlias = new Alias(aliasName).isHidden(true);
                    if (concreteIndexName.equals(descriptor.getPrimaryIndex())) {
                        systemAlias.writeIndex(true);
                    }
                    updateRequest.aliases(Set.of(systemAlias));
                }

                if (logger.isDebugEnabled()) {
                    if (concreteIndexName.equals(indexName) == false) {
                        logger.debug("Auto-creating backing system index {} for alias {}", concreteIndexName, indexName);
                    } else {
                        logger.debug("Auto-creating system index {}", concreteIndexName);
                    }
                }

                return updateRequest;
            }
        }
    }

    static ComposableIndexTemplate resolveTemplate(CreateIndexRequest request, Metadata metadata) {
        String v2Template = MetadataIndexTemplateService.findV2Template(metadata, request.index(), false);
        return v2Template != null ? metadata.templatesV2().get(v2Template) : null;
    }
}<|MERGE_RESOLUTION|>--- conflicted
+++ resolved
@@ -116,13 +116,8 @@
                 ClusterState state = batchExecutionContext.initialState();
                 for (final var taskContext : taskContexts) {
                     final var task = taskContext.getTask();
-<<<<<<< HEAD
-                    try {
+                    try (var ignored = taskContext.captureResponseHeaders()) {
                         state = task.execute(state, successfulRequests, taskContext, listener);
-=======
-                    try (var ignored = taskContext.captureResponseHeaders()) {
-                        state = task.execute(state, successfulRequests, taskContext);
->>>>>>> 189f279b
                         assert successfulRequests.containsKey(task.request);
                     } catch (Exception e) {
                         taskContext.onFailure(e);
