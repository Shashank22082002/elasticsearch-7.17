/*
 * Copyright Elasticsearch B.V. and/or licensed to Elasticsearch B.V. under one
 * or more contributor license agreements. Licensed under the Elastic License
 * 2.0 and the Server Side Public License, v 1; you may not use this file except
 * in compliance with, at your election, the Elastic License 2.0 or the Server
 * Side Public License, v 1.
 */

package org.elasticsearch.http;

import org.elasticsearch.action.ActionListener;
import org.elasticsearch.common.bytes.BytesArray;
import org.elasticsearch.common.bytes.BytesReference;
import org.elasticsearch.common.io.stream.BytesStreamOutput;
import org.elasticsearch.common.io.stream.ReleasableBytesStreamOutput;
import org.elasticsearch.common.network.CloseableChannel;
import org.elasticsearch.common.util.BigArrays;
import org.elasticsearch.common.util.concurrent.ThreadContext;
import org.elasticsearch.core.Releasable;
import org.elasticsearch.core.Releasables;
import org.elasticsearch.rest.AbstractRestChannel;
import org.elasticsearch.rest.RestChannel;
import org.elasticsearch.rest.RestRequest;
import org.elasticsearch.rest.RestResponse;
import org.elasticsearch.rest.RestStatus;

import java.util.ArrayList;
import java.util.List;
import java.util.Map;
import java.util.concurrent.atomic.AtomicBoolean;

import static org.elasticsearch.tasks.Task.X_OPAQUE_ID_HTTP_HEADER;

/**
 * The default rest channel for incoming requests. This class implements the basic logic for sending a rest
 * response. It will set necessary headers nad ensure that bytes are released after the response is sent.
 */
public class DefaultRestChannel extends AbstractRestChannel implements RestChannel {

    static final String CLOSE = "close";
    static final String CONNECTION = "connection";
    static final String KEEP_ALIVE = "keep-alive";
    static final String CONTENT_TYPE = "content-type";
    static final String CONTENT_LENGTH = "content-length";
    static final String SET_COOKIE = "set-cookie";

    private final HttpRequest httpRequest;
    private final BigArrays bigArrays;
    private final HttpHandlingSettings settings;
    private final ThreadContext threadContext;
    private final HttpChannel httpChannel;
    private final CorsHandler corsHandler;
    private final HttpTracer tracer;

    DefaultRestChannel(
        HttpChannel httpChannel,
        HttpRequest httpRequest,
        RestRequest request,
        BigArrays bigArrays,
        HttpHandlingSettings settings,
        ThreadContext threadContext,
        CorsHandler corsHandler,
        HttpTracer tracer
    ) {
        super(request, settings.getDetailedErrorsEnabled());
        this.httpChannel = httpChannel;
        this.httpRequest = httpRequest;
        this.bigArrays = bigArrays;
        this.settings = settings;
        this.threadContext = threadContext;
        this.corsHandler = corsHandler;
        this.tracer = tracer;
    }

    @Override
    protected BytesStreamOutput newBytesOutput() {
        return new ReleasableBytesStreamOutput(bigArrays);
    }

    @Override
    public void sendResponse(RestResponse restResponse) {
        // We're sending a response so we know we won't be needing the request content again and release it
        httpRequest.release();

        final ArrayList<Releasable> toClose = new ArrayList<>(3);
        if (HttpUtils.shouldCloseConnection(httpRequest)) {
            toClose.add(() -> CloseableChannel.closeChannel(httpChannel));
        }

        boolean success = false;
        String opaque = null;
        String contentLength = null;
        final AtomicBoolean traceStopped = new AtomicBoolean(false);
        final Runnable onFinish = () -> {
            Releasables.close(toClose);
            if (traceStopped.compareAndSet(false, true)) {
                tracer.onTraceStopped(this);
            }
        };

        try {
            final BytesReference content = restResponse.content();
            if (content instanceof Releasable) {
                toClose.add((Releasable) content);
            }
            toClose.add(this::releaseOutputBuffer);

            BytesReference finalContent = content;
            try {
                if (request.method() == RestRequest.Method.HEAD) {
                    finalContent = BytesArray.EMPTY;
                }
            } catch (IllegalArgumentException ignored) {
                assert restResponse.status() == RestStatus.METHOD_NOT_ALLOWED
                    : "request HTTP method is unsupported but HTTP status is not METHOD_NOT_ALLOWED(405)";
            }

            final HttpResponse httpResponse = httpRequest.createResponse(restResponse.status(), finalContent);

            corsHandler.setCorsResponseHeaders(httpRequest, httpResponse);

            opaque = request.header(X_OPAQUE_ID_HTTP_HEADER);
            if (opaque != null) {
                setHeaderField(httpResponse, X_OPAQUE_ID_HTTP_HEADER, opaque);
            }

            // Add all custom headers
            addCustomHeaders(httpResponse, restResponse.getHeaders());
            addCustomHeaders(httpResponse, restResponse.filterHeaders(threadContext.getResponseHeaders()));

            // If our response doesn't specify a content-type header, set one
            setHeaderField(httpResponse, CONTENT_TYPE, restResponse.contentType(), false);
            // If our response has no content-length, calculate and set one
            contentLength = String.valueOf(restResponse.content().length());
            setHeaderField(httpResponse, CONTENT_LENGTH, contentLength, false);

            addCookies(httpResponse);

<<<<<<< HEAD
            tracer.setAttribute(this, "http.status_code", restResponse.status().getStatus());
            restResponse.getHeaders()
                .forEach((key, values) -> tracer.setAttribute(this, "http.response.headers." + key, String.join("; ", values)));

            ActionListener<Void> listener = ActionListener.wrap(onFinish);
            tracer.onTraceEvent(this, "startResponse");
            httpChannel.sendResponse(httpResponse, listener);
=======
            ActionListener<Void> listener = ActionListener.wrap(() -> Releasables.close(toClose));
            try (ThreadContext.StoredContext existing = threadContext.stashContext()) {
                httpChannel.sendResponse(httpResponse, listener);
            }
>>>>>>> ad985fe5
            success = true;
        } finally {
            if (success == false) {
                onFinish.run();
            }
            tracer.maybeLogResponse(httpRequest.uri(), restResponse, httpChannel, contentLength, opaque, request.getRequestId(), success);
        }
    }

    private static void setHeaderField(HttpResponse response, String headerField, String value) {
        setHeaderField(response, headerField, value, true);
    }

    private static void setHeaderField(HttpResponse response, String headerField, String value, boolean override) {
        if (override || response.containsHeader(headerField) == false) {
            response.addHeader(headerField, value);
        }
    }

    private static void addCustomHeaders(HttpResponse response, Map<String, List<String>> customHeaders) {
        if (customHeaders != null) {
            for (Map.Entry<String, List<String>> headerEntry : customHeaders.entrySet()) {
                for (String headerValue : headerEntry.getValue()) {
                    setHeaderField(response, headerEntry.getKey(), headerValue);
                }
            }
        }
    }

    private void addCookies(HttpResponse response) {
        if (settings.isResetCookies()) {
            List<String> cookies = request.getHttpRequest().strictCookies();
            if (cookies.isEmpty() == false) {
                for (String cookie : cookies) {
                    response.addHeader(SET_COOKIE, cookie);
                }
            }
        }
    }

    @Override
    public void startTrace() {
        this.tracer.onTraceStarted(threadContext, this);
    }

    @Override
    public void stopTrace() {
        this.tracer.onTraceStopped(this);
    }

    @Override
    public void recordException(Throwable throwable) {
        this.tracer.onTraceException(this, throwable);
    }
}<|MERGE_RESOLUTION|>--- conflicted
+++ resolved
@@ -136,20 +136,15 @@
 
             addCookies(httpResponse);
 
-<<<<<<< HEAD
             tracer.setAttribute(this, "http.status_code", restResponse.status().getStatus());
             restResponse.getHeaders()
                 .forEach((key, values) -> tracer.setAttribute(this, "http.response.headers." + key, String.join("; ", values)));
 
             ActionListener<Void> listener = ActionListener.wrap(onFinish);
             tracer.onTraceEvent(this, "startResponse");
-            httpChannel.sendResponse(httpResponse, listener);
-=======
-            ActionListener<Void> listener = ActionListener.wrap(() -> Releasables.close(toClose));
             try (ThreadContext.StoredContext existing = threadContext.stashContext()) {
                 httpChannel.sendResponse(httpResponse, listener);
             }
->>>>>>> ad985fe5
             success = true;
         } finally {
             if (success == false) {
