/*
 * Licensed to Elasticsearch under one or more contributor
 * license agreements. See the NOTICE file distributed with
 * this work for additional information regarding copyright
 * ownership. Elasticsearch licenses this file to you under
 * the Apache License, Version 2.0 (the "License"); you may
 * not use this file except in compliance with the License.
 * You may obtain a copy of the License at
 *
 *    http://www.apache.org/licenses/LICENSE-2.0
 *
 * Unless required by applicable law or agreed to in writing,
 * software distributed under the License is distributed on an
 * "AS IS" BASIS, WITHOUT WARRANTIES OR CONDITIONS OF ANY
 * KIND, either express or implied.  See the License for the
 * specific language governing permissions and limitations
 * under the License.
 */

package org.elasticsearch.index.mapper;

import org.apache.lucene.analysis.Analyzer;
import org.apache.lucene.analysis.TokenStream;
import org.apache.lucene.analysis.standard.StandardAnalyzer;
import org.elasticsearch.Version;
import org.elasticsearch.cluster.metadata.IndexMetadata;
import org.elasticsearch.common.bytes.BytesReference;
import org.elasticsearch.common.settings.Settings;
import org.elasticsearch.common.xcontent.XContentBuilder;
import org.elasticsearch.common.xcontent.XContentFactory;
import org.elasticsearch.common.xcontent.XContentHelper;
import org.elasticsearch.index.IndexSettings;
import org.elasticsearch.index.analysis.AbstractTokenFilterFactory;
import org.elasticsearch.index.analysis.AnalysisMode;
import org.elasticsearch.index.analysis.AnalyzerScope;
import org.elasticsearch.index.analysis.CharFilterFactory;
import org.elasticsearch.index.analysis.CustomAnalyzer;
import org.elasticsearch.index.analysis.IndexAnalyzers;
import org.elasticsearch.index.analysis.NamedAnalyzer;
import org.elasticsearch.index.analysis.TokenFilterFactory;
import org.elasticsearch.test.ESTestCase;
import org.elasticsearch.test.VersionUtils;
import org.hamcrest.Matchers;

import java.io.IOException;
import java.util.Collections;
import java.util.HashMap;
import java.util.Map;
import java.util.stream.Collectors;
import java.util.stream.IntStream;

import static org.elasticsearch.index.analysis.AnalysisRegistry.DEFAULT_ANALYZER_NAME;
import static org.elasticsearch.index.analysis.AnalysisRegistry.DEFAULT_SEARCH_ANALYZER_NAME;
import static org.elasticsearch.index.analysis.AnalysisRegistry.DEFAULT_SEARCH_QUOTED_ANALYZER_NAME;
import static org.hamcrest.core.IsEqual.equalTo;
import static org.mockito.Mockito.mock;
import static org.mockito.Mockito.when;

public class TypeParsersTests extends ESTestCase {

    private static final IndexMetadata EMPTY_INDEX_METADATA = IndexMetadata.builder("")
            .settings(Settings.builder().put(IndexMetadata.SETTING_VERSION_CREATED, Version.CURRENT))
            .numberOfShards(1).numberOfReplicas(0).build();
    private static final IndexSettings indexSettings = new IndexSettings(EMPTY_INDEX_METADATA, Settings.EMPTY);

    public void testParseTextFieldCheckAnalyzerAnalysisMode() {
        TextFieldMapper.Builder builder = new TextFieldMapper.Builder("textField");
        Map<String, Object> fieldNode = new HashMap<String, Object>();
        fieldNode.put("analyzer", "my_analyzer");
        Mapper.TypeParser.ParserContext parserContext = mock(Mapper.TypeParser.ParserContext.class);

        // check AnalysisMode.ALL works
        Map<String, NamedAnalyzer> analyzers = defaultAnalyzers();
        analyzers.put("my_analyzer",
                new NamedAnalyzer("my_named_analyzer", AnalyzerScope.INDEX, createAnalyzerWithMode("my_analyzer", AnalysisMode.ALL)));

        IndexAnalyzers indexAnalyzers = new IndexAnalyzers(analyzers, Collections.emptyMap(), Collections.emptyMap());
        when(parserContext.getIndexAnalyzers()).thenReturn(indexAnalyzers);
        TypeParsers.parseTextField(builder, "name", new HashMap<>(fieldNode), parserContext);

        // check that "analyzer" set to something that only supports AnalysisMode.SEARCH_TIME or AnalysisMode.INDEX_TIME is blocked
        AnalysisMode mode = randomFrom(AnalysisMode.SEARCH_TIME, AnalysisMode.INDEX_TIME);
        analyzers = defaultAnalyzers();
        analyzers.put("my_analyzer", new NamedAnalyzer("my_named_analyzer", AnalyzerScope.INDEX,
                createAnalyzerWithMode("my_analyzer", mode)));
        indexAnalyzers = new IndexAnalyzers(analyzers, Collections.emptyMap(), Collections.emptyMap());
        when(parserContext.getIndexAnalyzers()).thenReturn(indexAnalyzers);
        MapperException ex = expectThrows(MapperException.class,
                () -> TypeParsers.parseTextField(builder, "name", new HashMap<>(fieldNode), parserContext));
        assertEquals("analyzer [my_named_analyzer] contains filters [my_analyzer] that are not allowed to run in all mode.",
                ex.getMessage());
    }

    private static Map<String, NamedAnalyzer> defaultAnalyzers() {
        Map<String, NamedAnalyzer> analyzers = new HashMap<>();
        analyzers.put(DEFAULT_ANALYZER_NAME, new NamedAnalyzer("default", AnalyzerScope.INDEX, null));
        analyzers.put(DEFAULT_SEARCH_ANALYZER_NAME, new NamedAnalyzer("default", AnalyzerScope.INDEX, null));
        analyzers.put(DEFAULT_SEARCH_QUOTED_ANALYZER_NAME, new NamedAnalyzer("default", AnalyzerScope.INDEX, null));
        return analyzers;
    }

    public void testParseTextFieldCheckSearchAnalyzerAnalysisMode() {
        TextFieldMapper.Builder builder = new TextFieldMapper.Builder("textField");
        for (String settingToTest : new String[] { "search_analyzer", "search_quote_analyzer" }) {
            Map<String, Object> fieldNode = new HashMap<String, Object>();
            fieldNode.put(settingToTest, "my_analyzer");
            fieldNode.put("analyzer", "standard");
            if (settingToTest.equals("search_quote_analyzer")) {
                fieldNode.put("search_analyzer", "standard");
            }
            Mapper.TypeParser.ParserContext parserContext = mock(Mapper.TypeParser.ParserContext.class);

            // check AnalysisMode.ALL and AnalysisMode.SEARCH_TIME works
            Map<String, NamedAnalyzer> analyzers = defaultAnalyzers();
            AnalysisMode mode = randomFrom(AnalysisMode.ALL, AnalysisMode.SEARCH_TIME);
            analyzers.put("my_analyzer",
                    new NamedAnalyzer("my_named_analyzer", AnalyzerScope.INDEX, createAnalyzerWithMode("my_analyzer", mode)));
            analyzers.put("standard", new NamedAnalyzer("standard", AnalyzerScope.INDEX, new StandardAnalyzer()));

            IndexAnalyzers indexAnalyzers = new IndexAnalyzers(analyzers, Collections.emptyMap(), Collections.emptyMap());
            when(parserContext.getIndexAnalyzers()).thenReturn(indexAnalyzers);
            TypeParsers.parseTextField(builder, "name", new HashMap<>(fieldNode), parserContext);

            // check that "analyzer" set to AnalysisMode.INDEX_TIME is blocked
            mode = AnalysisMode.INDEX_TIME;
            analyzers = defaultAnalyzers();
            analyzers.put("my_analyzer",
                    new NamedAnalyzer("my_named_analyzer", AnalyzerScope.INDEX, createAnalyzerWithMode("my_analyzer", mode)));
            analyzers.put("standard", new NamedAnalyzer("standard", AnalyzerScope.INDEX, new StandardAnalyzer()));
            indexAnalyzers = new IndexAnalyzers(analyzers, Collections.emptyMap(), Collections.emptyMap());
            when(parserContext.getIndexAnalyzers()).thenReturn(indexAnalyzers);
            MapperException ex = expectThrows(MapperException.class,
                    () -> TypeParsers.parseTextField(builder, "name", new HashMap<>(fieldNode), parserContext));
            assertEquals("analyzer [my_named_analyzer] contains filters [my_analyzer] that are not allowed to run in search time mode.",
                    ex.getMessage());
        }
    }

    public void testParseTextFieldCheckAnalyzerWithSearchAnalyzerAnalysisMode() {
        TextFieldMapper.Builder builder = new TextFieldMapper.Builder("textField");
        Map<String, Object> fieldNode = new HashMap<String, Object>();
        fieldNode.put("analyzer", "my_analyzer");
        Mapper.TypeParser.ParserContext parserContext = mock(Mapper.TypeParser.ParserContext.class);

        // check that "analyzer" set to AnalysisMode.INDEX_TIME is blocked if there is no search analyzer
        AnalysisMode mode = AnalysisMode.INDEX_TIME;
        Map<String, NamedAnalyzer> analyzers = defaultAnalyzers();
        analyzers.put("my_analyzer",
                new NamedAnalyzer("my_named_analyzer", AnalyzerScope.INDEX, createAnalyzerWithMode("my_analyzer", mode)));
        IndexAnalyzers indexAnalyzers = new IndexAnalyzers(analyzers, Collections.emptyMap(), Collections.emptyMap());
        when(parserContext.getIndexAnalyzers()).thenReturn(indexAnalyzers);
        MapperException ex = expectThrows(MapperException.class,
                () -> TypeParsers.parseTextField(builder, "name", new HashMap<>(fieldNode), parserContext));
        assertEquals("analyzer [my_named_analyzer] contains filters [my_analyzer] that are not allowed to run in all mode.",
                ex.getMessage());

        // check AnalysisMode.INDEX_TIME is okay if search analyzer is also set
        fieldNode.put("search_analyzer", "standard");
        analyzers = defaultAnalyzers();
        mode = randomFrom(AnalysisMode.ALL, AnalysisMode.INDEX_TIME);
        analyzers.put("my_analyzer",
                new NamedAnalyzer("my_named_analyzer", AnalyzerScope.INDEX, createAnalyzerWithMode("my_analyzer", mode)));
        analyzers.put("standard", new NamedAnalyzer("standard", AnalyzerScope.INDEX, new StandardAnalyzer()));

        indexAnalyzers = new IndexAnalyzers(analyzers, Collections.emptyMap(), Collections.emptyMap());
        when(parserContext.getIndexAnalyzers()).thenReturn(indexAnalyzers);
        TypeParsers.parseTextField(builder, "name", new HashMap<>(fieldNode), parserContext);
    }

    public void testMultiFieldWithinMultiField() throws IOException {
        TextFieldMapper.Builder builder = new TextFieldMapper.Builder("textField");

        XContentBuilder mapping = XContentFactory.jsonBuilder().startObject()
            .field("type", "keyword")
            .startObject("fields")
                .startObject("sub-field")
                    .field("type", "keyword")
                    .startObject("fields")
                        .startObject("sub-sub-field")
                            .field("type", "keyword")
                        .endObject()
                    .endObject()
                .endObject()
            .endObject()
        .endObject();

        Mapper.TypeParser typeParser = KeywordFieldMapper.PARSER;

        // For indices created prior to 8.0, we should only emit a warning and not fail parsing.
        Map<String, Object> fieldNode = XContentHelper.convertToMap(
            BytesReference.bytes(mapping), true, mapping.contentType()).v2();

        IndexAnalyzers indexAnalyzers = new IndexAnalyzers(defaultAnalyzers(), Collections.emptyMap(), Collections.emptyMap());
        MapperService mapperService = mock(MapperService.class);
        when(mapperService.getIndexAnalyzers()).thenReturn(indexAnalyzers);
        Version olderVersion = VersionUtils.randomPreviousCompatibleVersion(random(), Version.V_8_0_0);
        Mapper.TypeParser.ParserContext olderContext = new Mapper.TypeParser.ParserContext(
<<<<<<< HEAD
            null, null, type -> typeParser, olderVersion, null, null, null);
=======
            null, mapperService, type -> typeParser, olderVersion, null, null);
>>>>>>> acfdbb4c

        TypeParsers.parseField(builder, "some-field", fieldNode, olderContext);
        assertWarnings("At least one multi-field, [sub-field], " +
            "was encountered that itself contains a multi-field. Defining multi-fields within a multi-field is deprecated " +
            "and is not supported for indices created in 8.0 and later. To migrate the mappings, all instances of [fields] " +
            "that occur within a [fields] block should be removed from the mappings, either by flattening the chained " +
            "[fields] blocks into a single level, or switching to [copy_to] if appropriate.");

        // For indices created in 8.0 or later, we should throw an error.
        Map<String, Object> fieldNodeCopy = XContentHelper.convertToMap(
            BytesReference.bytes(mapping), true, mapping.contentType()).v2();

        Version version = VersionUtils.randomVersionBetween(random(), Version.V_8_0_0, Version.CURRENT);
        Mapper.TypeParser.ParserContext context = new Mapper.TypeParser.ParserContext(
<<<<<<< HEAD
            null, null, type -> typeParser, version, null, null, null);
=======
            null, mapperService, type -> typeParser, version, null, null);
>>>>>>> acfdbb4c

        IllegalArgumentException e = expectThrows(IllegalArgumentException.class,
            () -> TypeParsers.parseField(builder, "some-field", fieldNodeCopy, context));
        assertThat(e.getMessage(), equalTo("Encountered a multi-field [sub-field] which itself contains a " +
            "multi-field. Defining chained multi-fields is not supported."));
    }

    private Analyzer createAnalyzerWithMode(String name, AnalysisMode mode) {
        TokenFilterFactory tokenFilter = new AbstractTokenFilterFactory(indexSettings, name, Settings.EMPTY) {
            @Override
            public AnalysisMode getAnalysisMode() {
                return mode;
            }

            @Override
            public TokenStream create(TokenStream tokenStream) {
                return null;
            }
        };
        return new CustomAnalyzer(null, new CharFilterFactory[0],
                new TokenFilterFactory[] { tokenFilter  });
    }

    public void testParseMeta() {
<<<<<<< HEAD
        FieldMapper.Builder<?> builder = new KeywordFieldMapper.Builder("foo");
        Mapper.TypeParser.ParserContext parserContext = new Mapper.TypeParser.ParserContext(null, null, null, null, null, null, null);

=======
>>>>>>> acfdbb4c
        {
            MapperParsingException e = expectThrows(MapperParsingException.class,
                    () -> TypeParsers.parseMeta("foo", 3));
            assertEquals("[meta] must be an object, got Integer[3] for field [foo]", e.getMessage());
        }

        {
            MapperParsingException e = expectThrows(MapperParsingException.class,
                    () -> TypeParsers.parseMeta("foo", Map.of("veryloooooooooooongkey", 3L)));
            assertEquals("[meta] keys can't be longer than 20 chars, but got [veryloooooooooooongkey] for field [foo]",
                    e.getMessage());
        }

        {
            Map<String, Object> mapping = Map.of(
                    "foo1", 3L, "foo2", 4L, "foo3", 5L, "foo4", 6L, "foo5", 7L, "foo6", 8L);
            MapperParsingException e = expectThrows(MapperParsingException.class,
                () -> TypeParsers.parseMeta("foo", mapping));
            assertEquals("[meta] can't have more than 5 entries, but got 6 on field [foo]",
                    e.getMessage());
        }

        {
            Map<String, Object> mapping = Map.of("foo", Map.of("bar", "baz"));
            MapperParsingException e = expectThrows(MapperParsingException.class,
                () -> TypeParsers.parseMeta("foo", mapping));
            assertEquals("[meta] values can only be strings, but got Map1[{bar=baz}] for field [foo]",
                    e.getMessage());
        }

        {
            Map<String, Object> mapping = Map.of("bar", "baz", "foo", 3);
            MapperParsingException e = expectThrows(MapperParsingException.class,
                () -> TypeParsers.parseMeta("foo", mapping));
            assertEquals("[meta] values can only be strings, but got Integer[3] for field [foo]",
                    e.getMessage());
        }

        {
            Map<String, String> meta = new HashMap<>();
            meta.put("foo", null);
            MapperParsingException e = expectThrows(MapperParsingException.class,
                () -> TypeParsers.parseMeta("foo", meta));
            assertEquals("[meta] values can't be null (field [foo])",
                    e.getMessage());
        }

        {
            String longString = IntStream.range(0, 51)
                    .mapToObj(Integer::toString)
                    .collect(Collectors.joining());
            Map<String, Object> mapping = Map.of("foo", longString);
            MapperParsingException e = expectThrows(MapperParsingException.class,
                () -> TypeParsers.parseMeta("foo", mapping));
            assertThat(e.getMessage(), Matchers.startsWith("[meta] values can't be longer than 50 chars"));
        }
    }
}<|MERGE_RESOLUTION|>--- conflicted
+++ resolved
@@ -195,11 +195,7 @@
         when(mapperService.getIndexAnalyzers()).thenReturn(indexAnalyzers);
         Version olderVersion = VersionUtils.randomPreviousCompatibleVersion(random(), Version.V_8_0_0);
         Mapper.TypeParser.ParserContext olderContext = new Mapper.TypeParser.ParserContext(
-<<<<<<< HEAD
-            null, null, type -> typeParser, olderVersion, null, null, null);
-=======
-            null, mapperService, type -> typeParser, olderVersion, null, null);
->>>>>>> acfdbb4c
+            null, mapperService, type -> typeParser, olderVersion, null, null, null);
 
         TypeParsers.parseField(builder, "some-field", fieldNode, olderContext);
         assertWarnings("At least one multi-field, [sub-field], " +
@@ -214,11 +210,7 @@
 
         Version version = VersionUtils.randomVersionBetween(random(), Version.V_8_0_0, Version.CURRENT);
         Mapper.TypeParser.ParserContext context = new Mapper.TypeParser.ParserContext(
-<<<<<<< HEAD
-            null, null, type -> typeParser, version, null, null, null);
-=======
-            null, mapperService, type -> typeParser, version, null, null);
->>>>>>> acfdbb4c
+            null, mapperService, type -> typeParser, version, null, null, null);
 
         IllegalArgumentException e = expectThrows(IllegalArgumentException.class,
             () -> TypeParsers.parseField(builder, "some-field", fieldNodeCopy, context));
@@ -243,12 +235,6 @@
     }
 
     public void testParseMeta() {
-<<<<<<< HEAD
-        FieldMapper.Builder<?> builder = new KeywordFieldMapper.Builder("foo");
-        Mapper.TypeParser.ParserContext parserContext = new Mapper.TypeParser.ParserContext(null, null, null, null, null, null, null);
-
-=======
->>>>>>> acfdbb4c
         {
             MapperParsingException e = expectThrows(MapperParsingException.class,
                     () -> TypeParsers.parseMeta("foo", 3));
